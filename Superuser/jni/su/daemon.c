--- conflicted
+++ resolved
@@ -539,11 +539,7 @@
     close(outfd);
 
     int code = read_int(socketfd);
-<<<<<<< HEAD
-    LOGV("client exited %d", code);
-=======
     close(socketfd);
     LOGD("client exited %d", code);
->>>>>>> 95b77e36
     return code;
 }