--- conflicted
+++ resolved
@@ -40,11 +40,7 @@
     <string name="number_seconds">%s secondes</string>
     <string name="superuser_granted">Droits Superuser accordés à %s</string>
     <string name="superuser_denied">Droits Superuser refusés à %s</string>
-<<<<<<< HEAD
-    <string name="toast">Toast (sur impression écran)</string>
-=======
     <string name="toast">Notification pop-up</string>
->>>>>>> fa7318ea
     <string name="notification">Notification</string>
     <string name="no_notification">Aucune notification ne sera affichée</string>
     <string name="developer_warning">Mise en garde Développeur :\nandroid.permission.ACCESS_SUPERUSER\nnon déclaré dans le manifest.</string>
